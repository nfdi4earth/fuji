--- conflicted
+++ resolved
@@ -32,9 +32,6 @@
 
 
 class FAIREvaluatorFileFormat(FAIREvaluator):
-<<<<<<< HEAD
-
-=======
     """
     A class to evaluate whether the data is available in a file format recommended by the targe research community (R1.3-02D).
     A child class of FAIREvaluator.
@@ -46,7 +43,6 @@
         This method will evaluate whether the data format is available in a long-term format (as defined in ISO/TR 22299)
         or in open format (see e.g., https://en.wikipedia.org/wiki/List_of_open_formats) or in a scientific file format.
     """
->>>>>>> a62ce080
     def evaluate(self):
 
         text_format_regex = r'(^text)[\/]|[\/\+](xml|text|json)'
