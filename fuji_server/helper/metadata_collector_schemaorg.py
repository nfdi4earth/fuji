--- conflicted
+++ resolved
@@ -1,8 +1,4 @@
-<<<<<<< HEAD
-# -*- coding: utf-8 -*-
-=======
 import json
->>>>>>> e43938f1
 import logging
 import jmespath
 import rdflib
@@ -34,18 +30,14 @@
 from fuji_server.helper.request_helper import RequestHelper, AcceptTypes
 from urlextract import URLExtract
 
-
-class MetaDataCollectorSchemaOrg(MetaDataCollector):
-    source_name = None
+class MetaDataCollectorSchemaOrg (MetaDataCollector):
+    source_name=None
     SCHEMA_ORG_CONTEXT = Preprocessor.get_schema_org_context()
-
     def __init__(self, sourcemetadata, mapping, loggerinst, pidurl):
         #self.is_pid = ispid
         self.pid_url = pidurl
         super().__init__(logger=loggerinst, mapping=mapping, sourcemetadata=sourcemetadata)
 
-<<<<<<< HEAD
-=======
     #work around in case a lson-ld graph is given
     def compact_jsonld(self, jsonld):
         jsonldnodes = {}
@@ -67,10 +59,9 @@
                             schemadataset[propkey][lpropkey] = jsonldnodes[lpropvalue.get('@id')]
         return schemadataset
 
->>>>>>> e43938f1
     def parse_metadata(self, ls=None):
         jsnld_metadata = {}
-        ext_meta = None
+        ext_meta=None
         if self.source_metadata:
             self.source_name = self.getEnumSourceNames().SCHEMAORG_EMBED.value
             ext_meta = self.source_metadata[0]
@@ -81,36 +72,15 @@
             # fallback, request (doi) metadata specified in schema.org JSON-LD
             requestHelper: RequestHelper = RequestHelper(self.pid_url, self.logger)
             requestHelper.setAcceptType(AcceptTypes.schemaorg)
-<<<<<<< HEAD
-            neg_source, ext_meta = requestHelper.content_negotiate('FsF-F2-01M')
-        if ext_meta is not None:
-=======
             neg_source,ext_meta = requestHelper.content_negotiate('FsF-F2-01M')
         if isinstance(ext_meta, dict):
->>>>>>> e43938f1
             self.getNamespacesfromIRIs(ext_meta)
-            self.logger.info('FsF-F2-01M : Trying to extract schema.org JSON-LD metadata from -: {}'.format(
-                self.source_name))
+            self.logger.info('FsF-F2-01M : Trying to extract schema.org JSON-LD metadata from -: {}'.format(self.source_name))
             # TODO check syntax - not ending with /, type and @type
             # TODO (important) extend mapping to detect other pids (link to related entities)?
-            check_context_type = ['Dataset', 'Collection']
+            check_context_type =  ["Dataset", "Collection"]
             try:
                 #if ext_meta['@context'] in check_context_type['@context'] and ext_meta['@type'] in check_context_type["@type"]:
-<<<<<<< HEAD
-
-                if str(ext_meta['@context']).find('://schema.org') > -1:
-                    if str(ext_meta['@type']).lower() not in self.SCHEMA_ORG_CONTEXT:
-                        self.logger.info(
-                            'FsF-F2-01M : Found JSON-LD but seems not to be a schema.org object based on the given context type'
-                        )
-                    elif ext_meta['@type'] not in check_context_type:
-                        self.logger.info(
-                            'FsF-F2-01M : Found schema.org JSON-LD but seems not to be a research data object')
-                    else:
-                        self.logger.info(
-                            'FsF-F2-01M : Found schema.org JSON-LD which seems to be valid, based on the given context type'
-                        )
-=======
                 if str(ext_meta.get('@context')).find('://schema.org') > -1:
                     schemaorgns = 'schema'
                     if isinstance(ext_meta.get('@context'),dict):
@@ -132,7 +102,6 @@
                         self.logger.info('FsF-F2-01M : Found schema.org JSON-LD but seems not to be a research data object')
                     else:
                         self.logger.info('FsF-F2-01M : Found schema.org JSON-LD which seems to be valid, based on the given context type -:'+str(ext_meta.get('@type')))
->>>>>>> e43938f1
 
                         self.namespaces.append('http://schema.org/')
                     jsnld_metadata = jmespath.search(self.metadata_mapping.value, ext_meta)
@@ -143,10 +112,10 @@
                         last = jsnld_metadata.get('creator_last')
                         if isinstance(first, list) and isinstance(last, list):
                             if len(first) == len(last):
-                                names = [str(i) + ' ' + str(j) for i, j in zip(first, last)]
+                                names = [str(i) + " " + str(j) for i, j in zip(first, last)]
                                 jsnld_metadata['creator'] = names
                         else:
-                            jsnld_metadata['creator'] = [str(first) + ' ' + str(last)]
+                            jsnld_metadata['creator'] = [str(first) + " " + str(last)]
 
                     #TODO instead of custom check there should a valdiator to evaluate the whole schema.org metadata
                     invalid_license = False
@@ -158,7 +127,7 @@
                             jsnld_metadata['license'] = jsnld_metadata['license'][0]
                         if isinstance(jsnld_metadata.get('license'), dict):
                             ls_type = jsnld_metadata.get('license').get('@type')
-                            if ls_type == 'CreativeWork':
+                            if ls_type =='CreativeWork':
                                 ls = jsnld_metadata.get('license').get('url')
                                 if not ls:
                                     ls = jsnld_metadata.get('license').get('name')
@@ -169,9 +138,7 @@
                             else:
                                 invalid_license = True
                     if invalid_license:
-                        self.logger.warning(
-                            'FsF-R1.1-01M : Looks like schema.org representation of license is incorrect, skipping the test.'
-                        )
+                        self.logger.warning('FsF-R1.1-01M : Looks like schema.org representation of license is incorrect, skipping the test.')
                         jsnld_metadata['license'] = None
 
                     # filter out None values of related_resources
@@ -180,8 +147,7 @@
                         relateds = [d for d in jsnld_metadata['related_resources'] if d['related_resource'] is not None]
                         if relateds:
                             jsnld_metadata['related_resources'] = relateds
-                            self.logger.info('FsF-I3-01M : {0} related resource(s) extracted from -: {1}'.format(
-                                len(jsnld_metadata['related_resources']), self.source_name))
+                            self.logger.info('FsF-I3-01M : {0} related resource(s) extracted from -: {1}'.format(len(jsnld_metadata['related_resources']), self.source_name))
                         else:
                             del jsnld_metadata['related_resources']
                             self.logger.info('FsF-I3-01M : No related resource(s) found in Schema.org metadata')
