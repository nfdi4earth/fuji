# -*- coding: utf-8 -*-

# MIT License
#
# Copyright (c) 2020 PANGAEA (https://www.pangaea.de/)
#
# Permission is hereby granted, free of charge, to any person obtaining a copy
# of this software and associated documentation files (the "Software"), to deal
# in the Software without restriction, including without limitation the rights
# to use, copy, modify, merge, publish, distribute, sublicense, and/or sell
# copies of the Software, and to permit persons to whom the Software is
# furnished to do so, subject to the following conditions:
#
# The above copyright notice and this permission notice shall be included in all
# copies or substantial portions of the Software.
#
# THE SOFTWARE IS PROVIDED "AS IS", WITHOUT WARRANTY OF ANY KIND, EXPRESS OR
# IMPLIED, INCLUDING BUT NOT LIMITED TO THE WARRANTIES OF MERCHANTABILITY,
# FITNESS FOR A PARTICULAR PURPOSE AND NONINFRINGEMENT. IN NO EVENT SHALL THE
# AUTHORS OR COPYRIGHT HOLDERS BE LIABLE FOR ANY CLAIM, DAMAGES OR OTHER
# LIABILITY, WHETHER IN AN ACTION OF CONTRACT, TORT OR OTHERWISE, ARISING FROM,
# OUT OF OR IN CONNECTION WITH THE SOFTWARE OR THE USE OR OTHER DEALINGS IN THE
# SOFTWARE.

from fuji_server.evaluators.fair_evaluator import FAIREvaluator
from fuji_server.helper.identifier_helper import IdentifierHelper
from fuji_server.models.related_resource import RelatedResource
from fuji_server.models.related_resource_output import RelatedResourceOutput
#from fuji_server.models.related_resource_output_inner import RelatedResourceOutputInner


class FAIREvaluatorRelatedResources(FAIREvaluator):
<<<<<<< HEAD

=======
    """
    A class to evaluate that the metadata links between the data and its related entities (I3-01M).
    A child class of FAIREvaluator.
    ...

    Methods
    -------
    evaluate()
        This method will evaluate the links between metadata whether they relate explicitly in metadata and
        they relate by machine-readable links/identifier.
    """
>>>>>>> a62ce080
    def evaluate(self):
        self.result = RelatedResource(id=self.metric_number,
                                      metric_identifier=self.metric_identifier,
                                      metric_name=self.metric_name)
        self.output = RelatedResourceOutput()

        self.logger.info('{0} : Total number of related resources extracted -: {1}'.format(
            self.metric_identifier, len(self.fuji.related_resources)))

        # if self.metadata_merged.get('related_resources'):
        pid_used = False
        if self.fuji.related_resources:
            #print(self.fuji.related_resources)
            # QC check: exclude potential incorrect relation
            self.fuji.related_resources = [
                item for item in self.fuji.related_resources if item.get('related_resource') != self.fuji.pid_url
            ]

            self.logger.log(
                self.fuji.LOG_SUCCESS,
                '{0} : Number of related resources after QC step -: {1}'.format(self.metric_identifier,
                                                                                len(self.fuji.related_resources)))

        if self.fuji.related_resources:  # TODO include source of relation
            for relation in self.fuji.related_resources:
                relation_identifier = IdentifierHelper(relation.get('related_resource'))
                if relation_identifier.is_persistent or 'url' in relation_identifier.identifier_schemes:
                    pid_used = True
            self.output = self.fuji.related_resources
            self.result.test_status = 'pass'
            self.setEvaluationCriteriumScore('FsF-I3-01M-1', 1, 'pass')
            self.score.earned = self.total_score
            self.maturity = 2
            if pid_used:
                self.setEvaluationCriteriumScore('FsF-I3-01M-2', 1, 'pass')
                self.maturity = 3
        self.result.metric_tests = self.metric_tests
        self.result.maturity = self.maturity
        self.result.score = self.score
        self.result.output = self.output<|MERGE_RESOLUTION|>--- conflicted
+++ resolved
@@ -30,9 +30,6 @@
 
 
 class FAIREvaluatorRelatedResources(FAIREvaluator):
-<<<<<<< HEAD
-
-=======
     """
     A class to evaluate that the metadata links between the data and its related entities (I3-01M).
     A child class of FAIREvaluator.
@@ -44,7 +41,6 @@
         This method will evaluate the links between metadata whether they relate explicitly in metadata and
         they relate by machine-readable links/identifier.
     """
->>>>>>> a62ce080
     def evaluate(self):
         self.result = RelatedResource(id=self.metric_number,
                                       metric_identifier=self.metric_identifier,
