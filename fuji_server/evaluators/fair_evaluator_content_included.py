--- conflicted
+++ resolved
@@ -21,7 +21,6 @@
 # LIABILITY, WHETHER IN AN ACTION OF CONTRACT, TORT OR OTHERWISE, ARISING FROM,
 # OUT OF OR IN CONNECTION WITH THE SOFTWARE OR THE USE OR OTHER DEALINGS IN THE
 # SOFTWARE.
-
 from fuji_server.evaluators.fair_evaluator import FAIREvaluator
 from fuji_server.models.identifier_included import IdentifierIncluded
 from fuji_server.models.identifier_included_output import IdentifierIncludedOutput
@@ -30,17 +29,6 @@
 
 
 class FAIREvaluatorContentIncluded(FAIREvaluator):
-    """
-    A class to evaluate whether the metadata includes the identifier of the data is being described (F3-01M).
-    A child class of FAIREvaluator.
-    ...
-
-    Methods
-    ------
-    evaluate()
-        This method will evaluate whether the metadata contains an identifier, e.g., PID or URL, which indicates the location of the downloadable data content or
-        a data identifier that matches the identifier as part of the assessment request.
-    """
 
     def evaluate(self):
         self.result = IdentifierIncluded(id=self.metric_number,
@@ -90,27 +78,10 @@
                         content_link['header_content_type'] = str(content_link['header_content_type']).split(';')[0]
                         content_link['header_content_length'] = response.getheader('Content-Length')
                         if content_link['header_content_type'] != content_link.get('type'):
-<<<<<<< HEAD
                             self.logger.warning(
                                 'FsF-F3-01M : Content type given in metadata differs from content type given in Header response -: ('
                                 + str(content_link.get('type')) + ') vs. (' + str(content_link['header_content_type']) +
                                 ')')
-                            '''
-                            if 'html' not in content_link['header_content_type']:
-                                if content_link['header_content_type'] not in ['application/octet-stream','binary/octet-stream']:
-                                    self.logger.info(
-                                        'FsF-F3-01M : Replacing metadata content type with content type from HTTP header response -: ' + str(
-                                            content_link['header_content_type']))
-                                    content_link['type'] = content_link['header_content_type']
-                                else:
-                                    self.logger.info('FsF-F3-01M : Ignoring HTTP header response for generic content type -:' + str(
-                                            content_link['header_content_type']))
-                            else:
-                            '''
-=======
-                            self.logger.warning('FsF-F3-01M : Content type given in metadata differs from content type given in Header response -: (' + str(content_link.get(
-                                'type')) + ') vs. (' + str(content_link['header_content_type']) + ')')
->>>>>>> 406554bf
                             if 'html' in content_link['header_content_type']:
                                 self.logger.warning(
                                     'FsF-F3-01M : Header response returned html type, assuming login page or similar -: '
@@ -136,7 +107,6 @@
                         #self.fuji.content_identifier.append(content_link)
                         did_output_content.content_identifier_active = True
 
-
                 else:
                     self.logger.warning('FsF-F3-01M : Object (content) url is empty -: {}'.format(content_link))
             content_list.append(did_output_content)
