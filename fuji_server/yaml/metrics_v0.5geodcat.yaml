--- conflicted
+++ resolved
@@ -138,12 +138,9 @@
         name:
         - coverage_spatial
         - resolution_spatial_as_angular_distance
-<<<<<<< HEAD
+        - reference_system
         - coverage_temporal
         - resolution_temporal 
-=======
-        - reference_system
->>>>>>> 7325bdf7
   created_by: FAIRsFAIR
   date_created: 2020-07-08
   date_updated: 2022-05-30
