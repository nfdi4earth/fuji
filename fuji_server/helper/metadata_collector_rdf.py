--- conflicted
+++ resolved
@@ -178,18 +178,15 @@
                     self.logger.info("FsF-F2-01M : RDF Graph seems to contain SKOS/OWL metadata elements")
                     skos_metadata = self.get_ontology_metadata(rdf_response_graph)
                 # merging metadata dicts
-<<<<<<< HEAD
-                rdf_metadata = skos_metadata | dcat_metadata | geodcat_metadata | schema_metadata
-=======
                 try:
                     rdf_metadata = (
                         self.exclude_null(skos_metadata)
                         | self.exclude_null(dcat_metadata)
+                        | self.exclude_null(geodcat_metadata)
                         | self.exclude_null(schema_metadata)
                     )
                 except:
                     print("RDF METADICT MERGE ERROR !")
->>>>>>> d14a7c4c
                 # else:
                 if not rdf_metadata:
                     self.logger.info(
@@ -1181,8 +1178,17 @@
                 # TODO: finalize parse_dcat_spatial and replace above with: spatial_coordinates = parse_dcat_spatial(spatial_coordinate_data)
                 dcat_metadata["coverage_spatial"].append({"name": spatial_name, "coordinates": spatial_coordinates})
         return dcat_metadata
-
-<<<<<<< HEAD
+    
+    def parse_dcat_spatial(self, spatial_text):
+        """Parse the spatial info provided in DCAT e.g as WKT.
+
+        Returns
+        ------
+        dict
+            a dict containing coordinates, named places
+        """
+
+        return True
     def get_geodcat_metadata(self, graph):
         """
         Get the GeoDCAT-AP metadata given RDF graph.
@@ -1191,15 +1197,10 @@
         ----------
         graph : RDF.ConjunctiveGraph
             RDF Conjunctive Graph object
-=======
-    def parse_dcat_spatial(self, spatial_text):
-        """Parse the spatial info provided in DCAT e.g as WKT.
->>>>>>> d14a7c4c
 
         Returns
         ------
         dict
-<<<<<<< HEAD
             A dictionary of GeoDCAT-AP metadata from RDF graph
 
 
@@ -1230,7 +1231,7 @@
         if datasets:
             # Spatial coverage
             spatial_coverages = graph.objects(datasets[0], DCT.spatial)
-            geodcat_metadata['spatial_coverage'] = []
+            geodcat_metadata['coverage_spatial'] = []
 
             for spatial in spatial_coverages:
                 spatial_info = {}
@@ -1254,8 +1255,8 @@
                     spatial_res = {resolution_type: value}
                             
             if spatial_info:
-                geodcat_metadata['spatial_coverage'].append(spatial_info)
-                geodcat_metadata['spatial_resolution'] = spatial_res
+                geodcat_metadata['coverage_spatial'].append(spatial_info)
+                geodcat_metadata['resolution_spatial'] = spatial_res
 
 
         print(f"Fetched GEODCAT METATDATA: {geodcat_metadata}")
@@ -1266,23 +1267,17 @@
         GEODCAT = Namespace("http://data.europa.eu/930/")
         # Define the mapping of properties to their respective resolution types
         resolution_types = {
-            'spatialResolutionInMeters': DCAT.spatialResolutionInMeters,
-            'spatialResolutionAsDistance': GEODCAT.spatialResolutionAsDistance,
-            'spatialResolutionAsScale': GEODCAT.spatialResolutionAsScale,
-            'spatialResolutionAsVerticalDistance': GEODCAT.spatialResolutionAsVerticalDistance,
-            'spatialResolutionAsAngularDistance': GEODCAT.spatialResolutionAsAngularDistance
+            'resolution_spatial_in_meters': DCAT.spatialResolutionInMeters,
+            'resolution_spatial_as_distance': GEODCAT.spatialResolutionAsDistance,
+            'resolution_spatial_as_scale': GEODCAT.spatialResolutionAsScale,
+            'resolution_spatial_as_vertical_distance': GEODCAT.spatialResolutionAsVerticalDistance,
+            'resolution_spatial_as_angular_distance': GEODCAT.spatialResolutionAsAngularDistance
         }
 
         # Create a dictionary with resolution types as keys and their values if they exist
         spatial_resolutions = {key: graph.value(dataset, prop) for key, prop in resolution_types.items() if graph.value(dataset, prop) is not None}
 
         return spatial_resolutions
-=======
-            a dict containing coordinates, named places
-        """
-
-        return True
->>>>>>> d14a7c4c
 
     def get_content_type(self):
         """Get the content type.
