# SPDX-FileCopyrightText: 2020 PANGAEA (https://www.pangaea.de/)
#
# SPDX-License-Identifier: MIT

import logging
import re
from pathlib import Path

from tldextract import extract

import yaml
<<<<<<< HEAD

logger = logging.getLogger(__name__)


class linked_vocab_helper:
=======

logger = logging.getLogger(__name__)


class LinkedVocabHelper:
>>>>>>> 3ca81abb
    fuji_server_dir = Path(__file__).parent.parent  # project_root
    linked_vocabs_dir = fuji_server_dir / "data/linked_vocabs"

    def __init__(self, linked_vocab_index={}):
        self.linked_vocab_index = linked_vocab_index
        self.linked_vocab_dict = {}
        self.ignore_prefixes = ["orcid", "doi", "isni", "ror", "wikipedia", "github", "arxiv"]
        # prefixes used for identifiers only so we ignore these for terms
        self.ignore_domain = ["orcid.org", "doi.org", "ror.org", "zenodo.org", "isni.org", "github.com", "arxiv.org"]

    def set_linked_vocab_dict(self):
        logger.info("Setting up the vocab dict.........................")
        # a new implementation based on bioportal etc..

        for ont_reg_file in self.linked_vocabs_dir.glob("*.yaml"):
            with open(ont_reg_file, encoding="utf-8") as reg_file:
                reg_ontologies = yaml.safe_load(reg_file)
                self.linked_vocab_dict.update(reg_ontologies)

    def split_iri(self, iri):
        ret = {}
        domainparts = extract(iri)
        if domainparts.suffix:
            ret["domain"] = domainparts.domain + "." + domainparts.suffix
            if domainparts.domain:
                if domainparts.subdomain:
                    ret["subdomain"] = domainparts.subdomain
                else:
                    ret["subdomain"] = "www"
        else:
            ret["domain"], ret["subdomain"] = None, None

        ret["iri"] = iri
        if domainparts.domain and domainparts.suffix:
            ret["path"] = iri.split(domainparts.domain + "." + domainparts.suffix)[1]
        else:
            ret["path"] = None
        return ret

    def add_linked_vocab_index_entry(self, prefix, reg_entry):
        prefix = reg_entry.get("prefix")
        uri_regex = reg_entry.get("pattern")
        uri_format = reg_entry.get("uri_format")
        namespace = uri_format.split("$1")[0]
        subjects = reg_entry.get("subjects")
        title = reg_entry.get("name")
        uriparts = self.split_iri(uri_format)
        if uriparts.get("domain") not in self.ignore_domain:
            if not self.linked_vocab_index.get(uriparts.get("domain")):
                self.linked_vocab_index[uriparts.get("domain")] = {}
            if not self.linked_vocab_index[uriparts.get("domain")].get(uriparts.get("subdomain")):
                self.linked_vocab_index[uriparts.get("domain")][uriparts.get("subdomain")] = [
                    {
                        "prefix": prefix,
                        "pattern": uriparts.get("path"),
                        "regex": uri_regex,
                        "subjects": subjects,
                        "name": title,
                        "namespace": namespace,
                    }
                ]
            else:
                self.linked_vocab_index[uriparts.get("domain")][uriparts.get("subdomain")].append(
                    {
                        "prefix": prefix,
                        "pattern": uriparts.get("path"),
                        "regex": uri_regex,
                        "subjects": subjects,
                        "name": title,
                        "namespace": namespace,
                    }
                )

    def set_linked_vocab_index(self):
        if not self.linked_vocab_dict:
            self.set_linked_vocab_dict()
        for rk, rd in self.linked_vocab_dict.items():
            if str(rd.get("prefix")).lower() not in self.ignore_prefixes:
                if isinstance(rd, dict):
                    if rd.get("uri_format"):
                        self.add_linked_vocab_index_entry(rk, rd)
                    for k, d in rd.items():
                        if isinstance(d, dict):
                            if d.get("uri_format"):
                                if not d.get("name"):
                                    # try to get the first name in dict
                                    try:
                                        for el in (*rd.values(),):
                                            if el.get("name"):
                                                d["name"] = el.get("name")
                                                break
                                    except:
                                        pass
                                self.add_linked_vocab_index_entry(rk, d)

    def get_overlap(self, s1, s2):
        result = ""
        for char in s1:
            if char in s2 and char not in result:
                result += char
        return len(result)

    def get_linked_vocab_by_iri(self, IRI, isnamespaceIRI=False, firstonly=True):
        IRI = IRI.strip()
        if isnamespaceIRI:
            IRI = IRI.rstrip("/#")
        iri_parts = self.split_iri(IRI)
        onto_match = []
        final_onto_match = None
        tested_patterns = []
        iri_domain = iri_parts.get("domain")
        if self.linked_vocab_index.get(iri_domain):
            if self.linked_vocab_index[iri_domain].get(iri_parts.get("subdomain")):
                for reg_res in self.linked_vocab_index[iri_domain][iri_parts.get("subdomain")]:
                    # full match
                    if reg_res.get("namespace") == IRI:
                        onto_match.append({"score": len(iri_parts.get("path")), "match": reg_res})
                    else:
                        # print(reg_res.get('pattern').replace('$1',''), iri_parts.get('path'))
                        if reg_res.get("pattern"):
                            pattern_check = False
                            if isnamespaceIRI:
                                # print(reg_res.get('pattern').split('$1')[0].rstrip('/#') , iri_parts.get('path').rstrip('/#'))
                                if reg_res.get("pattern").split("$1")[0].rstrip("/#") in iri_parts.get("path").rstrip(
                                    "/#"
                                ):
                                    pattern_check = True
                            else:
                                if reg_res.get("pattern").split("$1")[0] in iri_parts.get("path"):
                                    pattern_check = True
                            if pattern_check:
                                if reg_res.get("regex"):
                                    comb_regex = reg_res.get("regex").lstrip("^").rstrip("$")
                                else:
                                    if "?" in reg_res.get("pattern"):
                                        reg_res["pattern"] = reg_res.get("pattern").replace("?", r"\?")
                                    comb_regex = reg_res.get("pattern").split("$1")[0].rstrip("/#")

                                if comb_regex not in tested_patterns:
                                    tested_patterns.append(comb_regex)
                                    comb_match = re.search(comb_regex, iri_parts.get("path"))
                                    score = self.get_overlap(
                                        iri_parts.get("path"), reg_res.get("pattern").split("$1")[0]
                                    )
                                if comb_match:
                                    # if len(comb_match.groups()) > 0:
                                    #    if comb_match[1]:
                                    #        print('++++++',comb_match[1],reg_res.get('namespace'))
                                    #        reg_res['namespace'] = IRI.split(comb_match[1])[0] + comb_match[1]
                                    onto_match.append({"score": score, "match": reg_res})
            maxscore = 0
            if onto_match:
                for ont_m in onto_match:
                    if ont_m["score"] >= maxscore:
                        final_onto_match = ont_m["match"]

        return final_onto_match<|MERGE_RESOLUTION|>--- conflicted
+++ resolved
@@ -9,19 +9,14 @@
 from tldextract import extract
 
 import yaml
-<<<<<<< HEAD
 
 logger = logging.getLogger(__name__)
 
-
-class linked_vocab_helper:
-=======
 
 logger = logging.getLogger(__name__)
 
 
 class LinkedVocabHelper:
->>>>>>> 3ca81abb
     fuji_server_dir = Path(__file__).parent.parent  # project_root
     linked_vocabs_dir = fuji_server_dir / "data/linked_vocabs"
 
