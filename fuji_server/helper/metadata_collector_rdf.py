# -*- coding: utf-8 -*-
# MIT License
#
# Copyright (c) 2020 PANGAEA (https://www.pangaea.de/)
#
# Permission is hereby granted, free of charge, to any person obtaining a copy
# of this software and associated documentation files (the "Software"), to deal
# in the Software without restriction, including without limitation the rights
# to use, copy, modify, merge, publish, distribute, sublicense, and/or sell
# copies of the Software, and to permit persons to whom the Software is
# furnished to do so, subject to the following conditions:
#
# The above copyright notice and this permission notice shall be included in all
# copies or substantial portions of the Software.
#
# THE SOFTWARE IS PROVIDED "AS IS", WITHOUT WARRANTY OF ANY KIND, EXPRESS OR
# IMPLIED, INCLUDING BUT NOT LIMITED TO THE WARRANTIES OF MERCHANTABILITY,
# FITNESS FOR A PARTICULAR PURPOSE AND NONINFRINGEMENT. IN NO EVENT SHALL THE
# AUTHORS OR COPYRIGHT HOLDERS BE LIABLE FOR ANY CLAIM, DAMAGES OR OTHER
# LIABILITY, WHETHER IN AN ACTION OF CONTRACT, TORT OR OTHERWISE, ARISING FROM,
# OUT OF OR IN CONNECTION WITH THE SOFTWARE OR THE USE OR OTHER DEALINGS IN THE
# SOFTWARE.
import json
import urllib

import idutils
import rdflib
import requests
from rdflib import Namespace
from rdflib.namespace import RDF
from rdflib.namespace import DCTERMS
from rdflib.namespace import DC
from rdflib.namespace import FOAF

from fuji_server.helper.metadata_collector import MetaDataCollector
from fuji_server.helper.request_helper import RequestHelper, AcceptTypes
from fuji_server.helper.metadata_mapper import Mapper


class MetaDataCollectorRdf(MetaDataCollector):
    target_url = None

    def __init__(self, loggerinst, target_url, source, rdf_graph=None):
        self.target_url = target_url
        self.content_type = None
        self.source_name = source
        self.rdf_graph = rdf_graph
        super().__init__(logger=loggerinst)

    def parse_metadata(self):
        #self.source_name = self.getEnumSourceNames().LINKED_DATA.value
        #self.logger.info('FsF-F2-01M : Trying to request RDF metadata from -: {}'.format(self.source_name))
        rdf_metadata = dict()
        if self.rdf_graph is None:
            #print(self.target_url)
            requestHelper: RequestHelper = RequestHelper(self.target_url, self.logger)
            requestHelper.setAcceptType(AcceptTypes.rdf)
            neg_source, rdf_response = requestHelper.content_negotiate('FsF-F2-01M')
            #required for metric knowledge representation

            if requestHelper.getHTTPResponse() is not None:
                self.content_type = requestHelper.getHTTPResponse().headers.get('content-type')
                if self.content_type is not None:
                    self.content_type = self.content_type.split(';', 1)[0]
                    #handle JSON-LD
                    DCAT = Namespace('http://www.w3.org/ns/dcat#')
                    if self.content_type == 'application/ld+json':
                        try:
                            jsonldgraph = rdflib.ConjunctiveGraph()
                            rdf_response = jsonldgraph.parse(data=json.dumps(rdf_response), format='json-ld')
                            rdf_response = jsonldgraph
                        except Exception as e:
                            self.logger.info('FsF-F2-01M : Parsing error, failed to extract JSON-LD -: {}'.format(e))
        else:
            neg_source, rdf_response = 'html', self.rdf_graph

        ontology_indicator = [
            rdflib.term.URIRef('http://www.w3.org/2004/02/skos/core#'),
            rdflib.term.URIRef('http://www.w3.org/2002/07/owl#')
        ]
        if isinstance(rdf_response, rdflib.graph.Graph):
            self.logger.info('FsF-F2-01M : Found RDF Graph')
            graph_text = rdf_response.serialize(format='ttl')
            self.getNamespacesfromIRIs(graph_text)
            # TODO: set credit score for being valid RDF
            # TODO: since its valid RDF aka semantic representation, make sure FsF-I1-01M is passed and scored
            if rdflib.term.URIRef('http://www.w3.org/ns/dcat#') in dict(list(rdf_response.namespaces())).values():
                self.logger.info('FsF-F2-01M : RDF Graph seems to contain DCAT metadata elements')
                rdf_metadata = self.get_dcat_metadata(rdf_response)
            elif bool(set(ontology_indicator) & set(dict(list(rdf_response.namespaces())).values())):
                rdf_metadata = self.get_ontology_metadata(rdf_response)
            else:
                rdf_metadata = self.get_default_metadata(rdf_response)
            #add found namespaces URIs to namespace
            for ns in rdf_response.namespaces():
                self.namespaces.append(str(ns[1]))
        else:
            self.logger.info('FsF-F2-01M : Expected RDF Graph but received -: {0}'.format(self.content_type))
        return self.source_name, rdf_metadata

    def get_default_metadata(self, g):
        meta = dict()
        try:
            if (len(g) > 1):
                self.logger.info('FsF-F2-01M : Trying to query generic SPARQL on RDF')
                r = g.query(Mapper.GENERIC_SPARQL.value)
                #this will only return the first result set (row)

                for row in sorted(r):
                    for l, v in row.asdict().items():
                        if l is not None:
                            if l in [
                                    'references', 'source', 'isVersionOf', 'isReferencedBy', 'isPartOf', 'hasVersion',
                                    'replaces', 'hasPart', 'isReplacedBy', 'requires', 'isRequiredBy'
                            ]:
                                if not meta.get('related_resources'):
                                    meta['related_resources'] = []
                                meta['related_resources'].append({'related_resource': str(v), 'relation_type': l})
                            else:
                                meta[l] = str(v)
                    break
            else:
                self.logger.info(
                    'FsF-F2-01M : Graph seems to contain only one triple, skipping core metadata element test')
        except Exception as e:
            self.logger.info('FsF-F2-01M : SPARQLing error -: {}'.format(e))
        if len(meta) <= 0:
            if len(g) > 1:
                meta['object_type'] = 'Other'
                self.logger.info(
                    'FsF-F2-01M : Could not find core metadata elements through generic SPARQL query on RDF but found '
                    + str(len(g)) + ' triples in the given graph')
        else:
            self.logger.info('FsF-F2-01M : Found some core metadata elements through generic SPARQL query on RDF -: ' +
                             str(meta.keys()))
        return meta

    #TODO rename to: get_core_metadata
    def get_metadata(self, g, item, type='Dataset'):
        DCAT = Namespace('http://www.w3.org/ns/dcat#')
        meta = dict()
        #default sparql
        meta = self.get_default_metadata(g)
        meta['object_identifier'] = (g.value(item, DC.identifier) or g.value(item, DCTERMS.identifier))
        '''
        if self.source_name != self.getEnumSourceNames().RDFA.value:
            meta['object_identifier'] = str(item)
            meta['object_content_identifier'] = [{'url': str(item), 'type': 'application/rdf+xml'}]
        '''

        meta['title'] = (g.value(item, DC.title) or g.value(item, DCTERMS.title))
        meta['summary'] = (g.value(item, DC.description) or g.value(item, DCTERMS.description))
        meta['publication_date'] = (g.value(item, DC.date) or g.value(item, DCTERMS.date) or
                                    g.value(item, DCTERMS.issued))
        meta['publisher'] = (g.value(item, DC.publisher) or g.value(item, DCTERMS.publisher))
        meta['keywords'] = []
        for keyword in (list(g.objects(item, DCAT.keyword)) + list(g.objects(item, DCTERMS.keyword)) +
                        list(g.objects(item, DC.keyword))):
            meta['keywords'].append(str(keyword))
        #TODO creators, contributors
        meta['creator'] = g.value(item, DC.creator)
        meta['license'] = g.value(item, DCTERMS.license)
        meta['related_resources'] = []
        meta['access_level'] = (g.value(item, DCTERMS.accessRights) or g.value(item, DCTERMS.rights) or
                                g.value(item, DC.rights))
        for dctrelationtype in [
                DCTERMS.references, DCTERMS.source, DCTERMS.isVersionOf, DCTERMS.isReferencedBy, DCTERMS.isPartOf,
                DCTERMS.hasVersion, DCTERMS.replaces, DCTERMS.hasPart, DCTERMS.isReplacedBy, DCTERMS.requires,
                DCTERMS.isRequiredBy
        ]:
            dctrelation = g.value(item, dctrelationtype)
            if dctrelation:
                meta['related_resources'].append({
                    'related_resource': str(dctrelation),
                    'relation_type': str(dctrelationtype)
                })

        # quick fix (avoid rdflib literal type exception)
        for v in [meta['title'], meta['summary'], meta['publisher']]:
            if v:
                v = v.toPython()
        if meta:
            meta['object_type'] = type

        return meta

    def get_ontology_metadata(self, graph):
        ont_metadata = dict()
        OWL = Namespace('http://www.w3.org/2002/07/owl#')
        SKOS = Namespace('http://www.w3.org/2004/02/skos/core#')
        ontologies = list(graph[:RDF.type:OWL.Ontology])
        if len(ontologies) > 0:
            self.logger.info('FsF-F2-01M : RDF Graph seems to represent a OWL Ontology')
            ont_metadata = self.get_metadata(graph, ontologies[0], type='DefinedTermSet')
        else:
<<<<<<< HEAD
            ontologies = list(graph[:RDF.type:SKOS.Collection])
            if len(ontologies) > 0:
=======
            ontologies = list(graph[: RDF.type: SKOS.ConceptScheme]) or list(graph[: RDF.type: SKOS.Collection])
            if len(ontologies)>0:
>>>>>>> 4d80f7c6
                self.logger.info('FsF-F2-01M : RDF Graph seems to represent a SKOS Ontology')
                ont_metadata = self.get_metadata(graph, ontologies[0], type='DefinedTermSet')
            else:
                self.logger.info('FsF-F2-01M : Could not parse Ontology RDF')
        return ont_metadata

    def get_dcat_metadata(self, graph):
        dcat_metadata = dict()
        DCAT = Namespace('http://www.w3.org/ns/dcat#')

        datasets = list(graph[:RDF.type:DCAT.Dataset])
        if len(datasets) > 0:
            dcat_metadata = self.get_metadata(graph, datasets[0], type='Dataset')
            # publisher
            if idutils.is_url(dcat_metadata.get('publisher')) or dcat_metadata.get('publisher') is None:
                publisher = graph.value(datasets[0], DCTERMS.publisher)
                # FOAF preferred DCAT compliant
                publisher_name = graph.value(publisher, FOAF.name)
                dcat_metadata['publisher'] = publisher_name
                # in some cases a dc title is used (not exactly DCAT compliant)
                if dcat_metadata.get('publisher') is None:
                    publisher_title = graph.value(publisher, DCTERMS.title)
                    dcat_metadata['publisher'] = publisher_title

            # creator
            if idutils.is_url(dcat_metadata.get('creator')) or dcat_metadata.get('creator') is None:
                creators = graph.objects(datasets[0], DCTERMS.creator)
                creator_name = []
                for creator in creators:
                    creator_name.append(graph.value(creator, FOAF.name))
                if len(creator_name) > 0:
                    dcat_metadata['creator'] = creator_name

            # distribution
            distribution = graph.objects(datasets[0], DCAT.distribution)
            dcat_metadata['object_content_identifier'] = []
            for dist in distribution:
                dtype, durl, dsize = None, None, None
                if not (graph.value(dist, DCAT.accessURL) or graph.value(dist, DCAT.downloadURL)):
                    self.logger.info('FsF-F2-01M : Trying to retrieve DCAT distributions from remote location -:' +
                                     str(dist))
                    try:
                        distgraph = rdflib.Graph()
                        disturl = str(dist)
                        distresponse = requests.get(disturl, headers={'Accept': 'application/rdf+xml'})
                        if distresponse.text:
                            distgraph.parse(data=distresponse.text, format='application/rdf+xml')
                            extdist = list(distgraph[:RDF.type:DCAT.Distribution])
                            durl = (distgraph.value(extdist[0], DCAT.accessURL) or
                                    distgraph.value(extdist[0], DCAT.downloadURL))
                            dsize = distgraph.value(extdist[0], DCAT.byteSize)
                            dtype = distgraph.value(extdist[0], DCAT.mediaType)
                            self.logger.info('FsF-F2-01M : Found DCAT distribution URL info from remote location -:' +
                                             str(durl))
                    except Exception as e:
                        self.logger.info('FsF-F2-01M : Failed to retrieve DCAT distributions from remote location -:' +
                                         str(dist))
                        #print(e)
                        durl = str(dist)
                else:
                    durl = (graph.value(dist, DCAT.accessURL) or graph.value(dist, DCAT.downloadURL))
                    #taking only one just to check if licence is available
                    dcat_metadata['license'] = graph.value(dist, DCTERMS.license)
                    # TODO: check if this really works..
                    dcat_metadata['access_rights'] = (graph.value(dist, DCTERMS.accessRights) or
                                                      graph.value(dist, DCTERMS.rights))
                    dtype = graph.value(dist, DCAT.mediaType)
                    dsize = graph.value(dist, DCAT.bytesSize)
                if durl or dtype or dsize:
                    if idutils.is_url(str(durl)):
                        dtype = '/'.join(str(dtype).split('/')[-2:])
                    dcat_metadata['object_content_identifier'].append({
                        'url': str(durl),
                        'type': dtype,
                        'size': str(dsize)
                    })

            if dcat_metadata['object_content_identifier']:
                self.logger.info('FsF-F3-01M : Found data links in DCAT.org metadata -: ' +
                                 str(dcat_metadata['object_content_identifier']))
                #TODO: add provenance metadata retrieval
        else:
            self.logger.info('FsF-F2-01M : Found DCAT content but could not correctly parse metadata')
            #in order to keep DCAT in the found metadata list, we need to pass at least one metadata value..
            #dcat_metadata['object_type'] = 'Dataset'
        return dcat_metadata
        #rdf_meta.query(self.metadata_mapping.value)
        #print(rdf_meta)
        #return None

    def get_content_type(self):
        return self.content_type<|MERGE_RESOLUTION|>--- conflicted
+++ resolved
@@ -1,4 +1,3 @@
-# -*- coding: utf-8 -*-
 # MIT License
 #
 # Copyright (c) 2020 PANGAEA (https://www.pangaea.de/)
@@ -36,51 +35,49 @@
 from fuji_server.helper.request_helper import RequestHelper, AcceptTypes
 from fuji_server.helper.metadata_mapper import Mapper
 
-
-class MetaDataCollectorRdf(MetaDataCollector):
-    target_url = None
-
-    def __init__(self, loggerinst, target_url, source, rdf_graph=None):
+class MetaDataCollectorRdf (MetaDataCollector):
+    target_url=None
+    def __init__(self,  loggerinst, target_url, source, rdf_graph=None):
         self.target_url = target_url
         self.content_type = None
         self.source_name = source
-        self.rdf_graph = rdf_graph
+        self.rdf_graph=rdf_graph
         super().__init__(logger=loggerinst)
+
 
     def parse_metadata(self):
         #self.source_name = self.getEnumSourceNames().LINKED_DATA.value
         #self.logger.info('FsF-F2-01M : Trying to request RDF metadata from -: {}'.format(self.source_name))
-        rdf_metadata = dict()
+        rdf_metadata=dict()
         if self.rdf_graph is None:
             #print(self.target_url)
             requestHelper: RequestHelper = RequestHelper(self.target_url, self.logger)
             requestHelper.setAcceptType(AcceptTypes.rdf)
-            neg_source, rdf_response = requestHelper.content_negotiate('FsF-F2-01M')
+            neg_source,rdf_response = requestHelper.content_negotiate('FsF-F2-01M')
             #required for metric knowledge representation
 
             if requestHelper.getHTTPResponse() is not None:
                 self.content_type = requestHelper.getHTTPResponse().headers.get('content-type')
                 if self.content_type is not None:
-                    self.content_type = self.content_type.split(';', 1)[0]
+                    self.content_type = self.content_type.split(";", 1)[0]
                     #handle JSON-LD
-                    DCAT = Namespace('http://www.w3.org/ns/dcat#')
+                    DCAT = Namespace("http://www.w3.org/ns/dcat#")
                     if self.content_type == 'application/ld+json':
                         try:
-                            jsonldgraph = rdflib.ConjunctiveGraph()
+                            jsonldgraph= rdflib.ConjunctiveGraph()
                             rdf_response = jsonldgraph.parse(data=json.dumps(rdf_response), format='json-ld')
                             rdf_response = jsonldgraph
                         except Exception as e:
                             self.logger.info('FsF-F2-01M : Parsing error, failed to extract JSON-LD -: {}'.format(e))
         else:
-            neg_source, rdf_response = 'html', self.rdf_graph
-
-        ontology_indicator = [
-            rdflib.term.URIRef('http://www.w3.org/2004/02/skos/core#'),
-            rdflib.term.URIRef('http://www.w3.org/2002/07/owl#')
-        ]
-        if isinstance(rdf_response, rdflib.graph.Graph):
+            neg_source, rdf_response = 'html' , self.rdf_graph
+
+
+
+        ontology_indicator=[rdflib.term.URIRef('http://www.w3.org/2004/02/skos/core#'),rdflib.term.URIRef('http://www.w3.org/2002/07/owl#')]
+        if isinstance(rdf_response,rdflib.graph.Graph):
             self.logger.info('FsF-F2-01M : Found RDF Graph')
-            graph_text = rdf_response.serialize(format='ttl')
+            graph_text = rdf_response.serialize(format="ttl")
             self.getNamespacesfromIRIs(graph_text)
             # TODO: set credit score for being valid RDF
             # TODO: since its valid RDF aka semantic representation, make sure FsF-I1-01M is passed and scored
@@ -98,10 +95,10 @@
             self.logger.info('FsF-F2-01M : Expected RDF Graph but received -: {0}'.format(self.content_type))
         return self.source_name, rdf_metadata
 
-    def get_default_metadata(self, g):
+    def get_default_metadata(self,g):
         meta = dict()
         try:
-            if (len(g) > 1):
+            if(len(g)>1):
                 self.logger.info('FsF-F2-01M : Trying to query generic SPARQL on RDF')
                 r = g.query(Mapper.GENERIC_SPARQL.value)
                 #this will only return the first result set (row)
@@ -109,10 +106,7 @@
                 for row in sorted(r):
                     for l, v in row.asdict().items():
                         if l is not None:
-                            if l in [
-                                    'references', 'source', 'isVersionOf', 'isReferencedBy', 'isPartOf', 'hasVersion',
-                                    'replaces', 'hasPart', 'isReplacedBy', 'requires', 'isRequiredBy'
-                            ]:
+                            if l in ['references' ,'source' ,'isVersionOf','isReferencedBy','isPartOf','hasVersion','replaces', 'hasPart', 'isReplacedBy', 'requires', 'isRequiredBy']:
                                 if not meta.get('related_resources'):
                                     meta['related_resources'] = []
                                 meta['related_resources'].append({'related_resource': str(v), 'relation_type': l})
@@ -120,24 +114,20 @@
                                 meta[l] = str(v)
                     break
             else:
-                self.logger.info(
-                    'FsF-F2-01M : Graph seems to contain only one triple, skipping core metadata element test')
+                self.logger.info('FsF-F2-01M : Graph seems to contain only one triple, skipping core metadata element test')
         except Exception as e:
             self.logger.info('FsF-F2-01M : SPARQLing error -: {}'.format(e))
         if len(meta) <= 0:
             if len(g) > 1:
                 meta['object_type'] = 'Other'
-                self.logger.info(
-                    'FsF-F2-01M : Could not find core metadata elements through generic SPARQL query on RDF but found '
-                    + str(len(g)) + ' triples in the given graph')
-        else:
-            self.logger.info('FsF-F2-01M : Found some core metadata elements through generic SPARQL query on RDF -: ' +
-                             str(meta.keys()))
+                self.logger.info('FsF-F2-01M : Could not find core metadata elements through generic SPARQL query on RDF but found '+str(len(g))+' triples in the given graph')
+        else:
+            self.logger.info('FsF-F2-01M : Found some core metadata elements through generic SPARQL query on RDF -: '+str(meta.keys()))
         return meta
 
     #TODO rename to: get_core_metadata
-    def get_metadata(self, g, item, type='Dataset'):
-        DCAT = Namespace('http://www.w3.org/ns/dcat#')
+    def get_metadata(self,g, item, type='Dataset'):
+        DCAT = Namespace("http://www.w3.org/ns/dcat#")
         meta = dict()
         #default sparql
         meta = self.get_default_metadata(g)
@@ -150,33 +140,24 @@
 
         meta['title'] = (g.value(item, DC.title) or g.value(item, DCTERMS.title))
         meta['summary'] = (g.value(item, DC.description) or g.value(item, DCTERMS.description))
-        meta['publication_date'] = (g.value(item, DC.date) or g.value(item, DCTERMS.date) or
-                                    g.value(item, DCTERMS.issued))
+        meta['publication_date'] = (g.value(item, DC.date) or g.value(item, DCTERMS.date)  or g.value(item, DCTERMS.issued))
         meta['publisher'] = (g.value(item, DC.publisher) or g.value(item, DCTERMS.publisher))
-        meta['keywords'] = []
-        for keyword in (list(g.objects(item, DCAT.keyword)) + list(g.objects(item, DCTERMS.keyword)) +
-                        list(g.objects(item, DC.keyword))):
+        meta['keywords']=[]
+        for keyword in (list(g.objects(item, DCAT.keyword)) + list(g.objects(item, DCTERMS.keyword)) + list(g.objects(item, DC.keyword))):
             meta['keywords'].append(str(keyword))
         #TODO creators, contributors
         meta['creator'] = g.value(item, DC.creator)
         meta['license'] = g.value(item, DCTERMS.license)
-        meta['related_resources'] = []
-        meta['access_level'] = (g.value(item, DCTERMS.accessRights) or g.value(item, DCTERMS.rights) or
-                                g.value(item, DC.rights))
-        for dctrelationtype in [
-                DCTERMS.references, DCTERMS.source, DCTERMS.isVersionOf, DCTERMS.isReferencedBy, DCTERMS.isPartOf,
-                DCTERMS.hasVersion, DCTERMS.replaces, DCTERMS.hasPart, DCTERMS.isReplacedBy, DCTERMS.requires,
-                DCTERMS.isRequiredBy
-        ]:
+        meta['related_resources']=[]
+        meta['access_level'] = (g.value(item, DCTERMS.accessRights) or g.value(item, DCTERMS.rights) or g.value(item, DC.rights))
+        for dctrelationtype in [DCTERMS.references, DCTERMS.source, DCTERMS.isVersionOf, DCTERMS.isReferencedBy, DCTERMS.isPartOf, DCTERMS.hasVersion, DCTERMS.replaces,
+                 DCTERMS.hasPart, DCTERMS.isReplacedBy, DCTERMS.requires, DCTERMS.isRequiredBy]:
             dctrelation = g.value(item, dctrelationtype)
             if dctrelation:
-                meta['related_resources'].append({
-                    'related_resource': str(dctrelation),
-                    'relation_type': str(dctrelationtype)
-                })
+                meta['related_resources'].append({'related_resource': str(dctrelation), 'relation_type': str(dctrelationtype)})
 
         # quick fix (avoid rdflib literal type exception)
-        for v in [meta['title'], meta['summary'], meta['publisher']]:
+        for v in [meta['title'],meta['summary'], meta['publisher']]:
             if v:
                 v = v.toPython()
         if meta:
@@ -185,21 +166,16 @@
         return meta
 
     def get_ontology_metadata(self, graph):
-        ont_metadata = dict()
-        OWL = Namespace('http://www.w3.org/2002/07/owl#')
-        SKOS = Namespace('http://www.w3.org/2004/02/skos/core#')
-        ontologies = list(graph[:RDF.type:OWL.Ontology])
-        if len(ontologies) > 0:
+        ont_metadata=dict()
+        OWL=Namespace("http://www.w3.org/2002/07/owl#")
+        SKOS = Namespace("http://www.w3.org/2004/02/skos/core#")
+        ontologies=list(graph[: RDF.type: OWL.Ontology])
+        if len(ontologies)>0:
             self.logger.info('FsF-F2-01M : RDF Graph seems to represent a OWL Ontology')
-            ont_metadata = self.get_metadata(graph, ontologies[0], type='DefinedTermSet')
-        else:
-<<<<<<< HEAD
-            ontologies = list(graph[:RDF.type:SKOS.Collection])
-            if len(ontologies) > 0:
-=======
+            ont_metadata=self.get_metadata(graph,ontologies[0],type='DefinedTermSet')
+        else:
             ontologies = list(graph[: RDF.type: SKOS.ConceptScheme]) or list(graph[: RDF.type: SKOS.Collection])
             if len(ontologies)>0:
->>>>>>> 4d80f7c6
                 self.logger.info('FsF-F2-01M : RDF Graph seems to represent a SKOS Ontology')
                 ont_metadata = self.get_metadata(graph, ontologies[0], type='DefinedTermSet')
             else:
@@ -207,12 +183,12 @@
         return ont_metadata
 
     def get_dcat_metadata(self, graph):
-        dcat_metadata = dict()
-        DCAT = Namespace('http://www.w3.org/ns/dcat#')
-
-        datasets = list(graph[:RDF.type:DCAT.Dataset])
-        if len(datasets) > 0:
-            dcat_metadata = self.get_metadata(graph, datasets[0], type='Dataset')
+        dcat_metadata=dict()
+        DCAT = Namespace("http://www.w3.org/ns/dcat#")
+
+        datasets = list(graph[: RDF.type: DCAT.Dataset])
+        if len(datasets)>0:
+            dcat_metadata = self.get_metadata(graph, datasets[0],type='Dataset')
             # publisher
             if idutils.is_url(dcat_metadata.get('publisher')) or dcat_metadata.get('publisher') is None:
                 publisher = graph.value(datasets[0], DCTERMS.publisher)
@@ -235,59 +211,52 @@
 
             # distribution
             distribution = graph.objects(datasets[0], DCAT.distribution)
-            dcat_metadata['object_content_identifier'] = []
+            dcat_metadata['object_content_identifier']=[]
             for dist in distribution:
-                dtype, durl, dsize = None, None, None
+                dtype,durl ,dsize = None,None,None
                 if not (graph.value(dist, DCAT.accessURL) or graph.value(dist, DCAT.downloadURL)):
-                    self.logger.info('FsF-F2-01M : Trying to retrieve DCAT distributions from remote location -:' +
-                                     str(dist))
+                    self.logger.info('FsF-F2-01M : Trying to retrieve DCAT distributions from remote location -:'+str(dist))
                     try:
                         distgraph = rdflib.Graph()
                         disturl = str(dist)
-                        distresponse = requests.get(disturl, headers={'Accept': 'application/rdf+xml'})
+                        distresponse = requests.get(disturl,headers={'Accept':'application/rdf+xml'})
                         if distresponse.text:
-                            distgraph.parse(data=distresponse.text, format='application/rdf+xml')
-                            extdist = list(distgraph[:RDF.type:DCAT.Distribution])
-                            durl = (distgraph.value(extdist[0], DCAT.accessURL) or
-                                    distgraph.value(extdist[0], DCAT.downloadURL))
+                            distgraph.parse(data=distresponse.text,format="application/rdf+xml")
+                            extdist = list(distgraph[: RDF.type: DCAT.Distribution])
+                            durl = (distgraph.value(extdist[0], DCAT.accessURL) or distgraph.value(extdist[0], DCAT.downloadURL))
                             dsize = distgraph.value(extdist[0], DCAT.byteSize)
                             dtype = distgraph.value(extdist[0], DCAT.mediaType)
-                            self.logger.info('FsF-F2-01M : Found DCAT distribution URL info from remote location -:' +
-                                             str(durl))
+                            self.logger.info(
+                                'FsF-F2-01M : Found DCAT distribution URL info from remote location -:' + str(durl))
                     except Exception as e:
-                        self.logger.info('FsF-F2-01M : Failed to retrieve DCAT distributions from remote location -:' +
-                                         str(dist))
+                        self.logger.info(
+                            'FsF-F2-01M : Failed to retrieve DCAT distributions from remote location -:' + str(dist))
                         #print(e)
                         durl = str(dist)
                 else:
-                    durl = (graph.value(dist, DCAT.accessURL) or graph.value(dist, DCAT.downloadURL))
+                    durl= (graph.value(dist, DCAT.accessURL) or graph.value(dist, DCAT.downloadURL))
                     #taking only one just to check if licence is available
-                    dcat_metadata['license'] = graph.value(dist, DCTERMS.license)
+                    dcat_metadata['license']=graph.value(dist, DCTERMS.license)
                     # TODO: check if this really works..
-                    dcat_metadata['access_rights'] = (graph.value(dist, DCTERMS.accessRights) or
-                                                      graph.value(dist, DCTERMS.rights))
-                    dtype = graph.value(dist, DCAT.mediaType)
-                    dsize = graph.value(dist, DCAT.bytesSize)
+                    dcat_metadata['access_rights']=(graph.value(dist, DCTERMS.accessRights) or graph.value(dist, DCTERMS.rights))
+                    dtype=graph.value(dist, DCAT.mediaType)
+                    dsize=graph.value(dist, DCAT.bytesSize)
                 if durl or dtype or dsize:
                     if idutils.is_url(str(durl)):
-                        dtype = '/'.join(str(dtype).split('/')[-2:])
-                    dcat_metadata['object_content_identifier'].append({
-                        'url': str(durl),
-                        'type': dtype,
-                        'size': str(dsize)
-                    })
+                        dtype= '/'.join(str(dtype).split('/')[-2:])
+                    dcat_metadata['object_content_identifier'].append({'url':str(durl),'type':dtype, 'size':str(dsize)})
+
 
             if dcat_metadata['object_content_identifier']:
-                self.logger.info('FsF-F3-01M : Found data links in DCAT.org metadata -: ' +
-                                 str(dcat_metadata['object_content_identifier']))
+                self.logger.info('FsF-F3-01M : Found data links in DCAT.org metadata -: ' + str(dcat_metadata['object_content_identifier']))
                 #TODO: add provenance metadata retrieval
         else:
             self.logger.info('FsF-F2-01M : Found DCAT content but could not correctly parse metadata')
             #in order to keep DCAT in the found metadata list, we need to pass at least one metadata value..
             #dcat_metadata['object_type'] = 'Dataset'
         return dcat_metadata
-        #rdf_meta.query(self.metadata_mapping.value)
-        #print(rdf_meta)
+            #rdf_meta.query(self.metadata_mapping.value)
+            #print(rdf_meta)
         #return None
 
     def get_content_type(self):
