--- conflicted
+++ resolved
@@ -31,22 +31,6 @@
                 query_url = Preprocessor.RE3DATA_API + '?query=' + short_re3doi  # https://re3data.org/api/beta/repositories?query=
                 q = RequestHelper(url=query_url)
                 q.setAcceptType(AcceptTypes.xml)
-<<<<<<< HEAD
-                xml = q.content_negotiate('RE3DATA')
-                if xml.content:
-                    root = etree.fromstring(xml.content)
-                    #<link href="https://www.re3data.org/api/beta/repository/r3d100010134" rel="self" />
-                    re3link = root.xpath('//link')[0].attrib['href']
-                    if re3link is not None:
-                        self.logger.info('Found match re3data metadata record')
-                        # query reposiroty metadata
-                        q2 = RequestHelper(url=re3link)
-                        q2.setAcceptType(AcceptTypes.xml)
-                        self.re3metadata_raw = q2.content_negotiate('RE3DATA').content
-                        self.parseRepositoryMetadata()
-                else:
-                    self.logger.info('No DOI metadata available at re3data')
-=======
                 xml = q.content_negotiate(metric_id='RE3DATA')
                 root = etree.fromstring(xml.content)
                 #<link href="https://www.re3data.org/api/beta/repository/r3d100010134" rel="self" />
@@ -58,7 +42,6 @@
                     q2.setAcceptType(AcceptTypes.xml)
                     self.re3metadata_raw = q2.content_negotiate(metric_id='RE3DATA').content
                     self.parseRepositoryMetadata()
->>>>>>> 52531c26
             else:
                 self.logger.info('No DOI of client id is available from datacite api')
 
