# SPDX-FileCopyrightText: 2020 PANGAEA (https://www.pangaea.de/)
#
# SPDX-License-Identifier: MIT

import logging
import mimetypes
import time
from pathlib import Path
from urllib.parse import urlparse

import requests

import yaml
from fuji_server.helper.linked_vocab_helper import LinkedVocabHelper


class Preprocessor:
    # static elements belong to the class.
    _instance = None

    all_metrics_list = []
    formatted_specification = {}
    bool_string = {"true": True, "false": False}
    total_metrics = 0
    total_licenses = 0
    METRIC_YML_PATH = None
    SPDX_URL = "https://raw.github.com/spdx/license-list-data/master/json/licenses.json"
    DATACITE_API_REPO = "https://api.datacite.org/repositories"
    RE3DATA_API = "https://re3data.org/api/beta/repositories"
    LOV_API = None
    LOD_CLOUDNET = None
    BIOPORTAL_API = None
    BIOPORTAL_KEY = None

    schema_org_context = []
    schema_org_creativeworks = []
    all_licenses = []
    license_names = []
    metadata_standards = {}  # key=subject,value =[standards name]
    metadata_standards_uris = {}  # some additional namespace uris and all uris from above as key
    all_file_formats = {}
    science_file_formats = {}
    long_term_file_formats = {}
    open_file_formats = {}
    access_rights = {}
    re3repositories: dict[str, str] = {}
    linked_vocabs = {}
    linked_vocab_index = {}
    default_namespaces = []
    standard_protocols = {}
    resource_types = []
    identifiers_org_data = {}
    google_data_dois = []
    google_data_urls = []
    fuji_server_dir = Path(__file__).parent.parent  # project_root
    data_dir = fuji_server_dir / "data"
    header = {"Accept": "application/json"}
    logger = logging.getLogger(__name__)
    data_files_limit = 3
    metric_specification = None
    remote_log_host = None
    remote_log_path = None
    verify_pids = False
    max_content_size = 5000000
    google_custom_search_id = None
    google_custom_search_api_key = None

    def __new__(cls):
        if cls._instance is None:
            cls._instance = super().__new__(cls)
        return cls._instance

    @classmethod
    def set_mime_types(cls):
        try:
            mimes = requests.get("https://raw.githubusercontent.com/jshttp/mime-db/master/db.json").json()
            for mime_type, mime_data in mimes.items():
                if mime_data.get("extensions"):
                    for ext in mime_data.get("extensions"):
                        # if '.' + ext not in mimetypes.types_map:
                        mimetypes.add_type(mime_type, "." + ext, strict=True)
            print("MIME TYPES: ", len(mimetypes.types_map))
        except Exception:
            cls.logger.warning("Loading additional mime types failed, will continue with standard set")

    @classmethod
    def set_max_content_size(cls, size):
        cls.max_content_size = int(size)

    @classmethod
    def set_remote_log_info(cls, host, path):
        if host:
            try:
                request = requests.get("http://" + host + path)
                if request.status_code == 200:
                    cls.remote_log_host = host
                    cls.remote_log_path = path
                else:
                    cls.logger.warning("Remote Logging not possible, URL response: " + str(request.status_code))
            except Exception:
                cls.logger.warning("Remote Logging not possible ,please correct : " + str(host) + " " + str(path))

    @classmethod
    def set_verify_pids(cls, verify):
        # if str(verify).lower in self.bool_string:
        cls.verify_pids = cls.bool_string.get(str(verify).lower)
        # cls.verify_pids = verify

    @classmethod
    def set_google_custom_search_info(cls, search_id, api_key, web_search):
        if api_key:
            cls.google_custom_search_id = search_id
            cls.google_custom_search_api_key = api_key
            cls.google_web_search_enabled = web_search

    @classmethod
    def get_identifiers_org_data(cls):
        if not cls.identifiers_org_data:
            cls.retrieve_identifiers_org_data()
        return cls.identifiers_org_data

    @classmethod
    def retrieve_identifiers_org_data(cls):
        std_uri_path = cls.data_dir / "identifiers_org_resolver_data.yaml"
        with open(std_uri_path, encoding="utf-8") as f:
            identifiers_data = yaml.safe_load(f)
        if identifiers_data:
            for namespace in identifiers_data["payload"]["namespaces"]:
                cls.identifiers_org_data[namespace["prefix"]] = {
                    "pattern": namespace["pattern"],
                    "url_pattern": namespace["resources"][0]["urlPattern"],
                }

    @classmethod
    def get_resource_types(cls):
        if not cls.resource_types:
            cls.retrieve_resource_types()
        return cls.resource_types

    @classmethod
    def retrieve_resource_types(cls):
        ns = []
        ns_file_path = cls.data_dir / "ResourceTypes.txt"
        with open(ns_file_path) as f:
            ns = [line.lower().rstrip() for line in f]
        if ns:
            cls.resource_types = ns

    @classmethod
    def retrieve_schema_org_context(cls):
        data = {}
        std_uri_path = cls.data_dir / "jsonldcontext.yaml"
        with open(std_uri_path) as f:
            data = yaml.safe_load(f)
        if data:
            for context, schemadict in data.get("@context").items():
                if isinstance(schemadict, dict):
                    schemauri = schemadict.get("@id")
                    if str(schemauri).startswith("schema:"):
                        cls.schema_org_context.append(str(context).lower())
            bioschema_context = cls.get_schema_org_creativeworks()
            cls.schema_org_context.extend(bioschema_context)
            cls.schema_org_context = list(set(cls.schema_org_context))

    @classmethod
    def retrieve_schema_org_creativeworks(cls, include_bioschemas=True):
        data = []
        cw_path = cls.data_dir / "creativeworktypes.txt"
        with open(cw_path) as f:
            data = f.read().splitlines()
        if include_bioschemas:
            bs_path = cls.data_dir / "bioschemastypes.txt"
            with open(bs_path) as f:
                bdata = f.read().splitlines()
                data.extend(bdata)
        cls.schema_org_creativeworks = [item.lower() for item in data]

    @classmethod
    def get_schema_org_creativeworks(cls, include_bioschemas=True):
        if not cls.schema_org_creativeworks:
            cls.retrieve_schema_org_creativeworks(include_bioschemas)
        return cls.schema_org_creativeworks

    @classmethod
    def get_schema_org_context(cls):
        if not cls.schema_org_context:
            cls.retrieve_schema_org_context()
        return cls.schema_org_context

    @classmethod
    def set_data_files_limit(cls, limit):
        cls.data_files_limit = limit

    @classmethod
    def set_metric_yaml_path(cls, yaml_metric_path):
        cls.METRIC_YML_PATH = yaml_metric_path

    @classmethod
    def retrieve_metrics_yaml(cls, yaml_metric_path):
        cls.METRIC_YML_PATH = yaml_metric_path
        # cls.data_files_limit = limit
        # cls.metric_specification = specification_uri
        stream = open(cls.METRIC_YML_PATH, encoding="utf8")
        try:
            specification = yaml.load(stream, Loader=yaml.FullLoader)
        except yaml.YAMLError as e:
            cls.logger.error(e)
        cls.all_metrics_list = specification["metrics"]
        cls.total_metrics = len(cls.all_metrics_list)

        # expected output format of http://localhost:1071/uji/api/v1/metrics
        # unwanted_keys = ['question_type']
        cls.formatted_specification["total"] = cls.total_metrics
        # temp_list = []
        # for dictm in cls.all_metrics_list:
        # temp_dict = {k: v for k, v in dictm.items() if k not in unwanted_keys}
        # temp_list.append(dictm)
        # cls.formatted_specification['metrics'] = temp_list
        cls.formatted_specification["metrics"] = cls.all_metrics_list

    @classmethod
    def retrieve_datacite_re3repos(cls):
        # retrieve all client id and re3data doi from datacite
        isDebugMode = True
        re3dict_path = cls.data_dir / "repodois.yaml"
        repolistdate = re3dict_path.stat().st_mtime
        try:
            # update once a day
            if time.time() - repolistdate >= 86400:
                isDebugMode = False
        except:
            pass
        if isDebugMode:
            with open(re3dict_path) as f:
                cls.re3repositories = yaml.safe_load(f)
        else:
            print("updating re3data dois")
            p = {"query": "re3data_id:*"}
            try:
                req = requests.get(cls.DATACITE_API_REPO, params=p, headers=cls.header, timeout=5)
                raw = req.json()
                for r in raw["data"]:
                    cls.re3repositories[r["id"]] = r["attributes"]["re3data"]
                while "next" in raw["links"]:
                    response = requests.get(raw["links"]["next"]).json()
                    for r in response["data"]:
                        cls.re3repositories[r["id"]] = r["attributes"]["re3data"]
                    raw["links"] = response["links"]
                # fix wrong entry
                cls.re3repositories["bl.imperial"] = "http://doi.org/10.17616/R3K64N"
                with open(re3dict_path, "w") as f2:
                    yaml.safe_dump(cls.re3repositories, f2)

            except requests.exceptions.RequestException as e:
                re3dict_path.touch()
                print("Preprocessor Error: " + str(e))
                cls.logger.error(e)

    @classmethod
    def get_access_rights(cls):
        data = None
        path = cls.data_dir / "access_rights.yaml"
        with path.open() as f:
            data = yaml.safe_load(f)
        return data

    @classmethod
    def retrieve_licenses(cls, isDebugMode):
        data = None
        path = cls.data_dir / "licenses.yaml"
        # The repository can be found at https://github.com/spdx/license-list-data
        # https://spdx.org/spdx-license-list/license-list-overview
        if isDebugMode:  # use local file instead of downloading the file online
            with open(path) as f:
                data = yaml.safe_load(f)
        else:
            # cls.SPDX_URL = license_path
            try:
                r = requests.get(cls.SPDX_URL)
                try:
                    if r.status_code == 200:
                        resp = r.json()
                        data = resp["licenses"]
                        for d in data:
                            d["name"] = d["name"].lower()  # convert license name to lowercase
                        with open(path, "w") as f:
                            yaml.safe_dump(data, f)
                except yaml.YAMLError as exc1:
                    cls.logger.error(exc1)
            except requests.exceptions.RequestException as exc2:
                cls.logger.error(exc2)
        if data:
            cls.all_licenses = data
            for licenceitem in cls.all_licenses:
                seeAlso = licenceitem.get("seeAlso")
                # some cleanup to add modified licence URLs
                for licenceurl in seeAlso:
                    if "http:" in licenceurl:
                        altURL = licenceurl.replace("http:", "https:")
                    else:
                        altURL = licenceurl.replace("https:", "http:")
                    if altURL not in seeAlso:
                        seeAlso.append(altURL)
                    if licenceurl.endswith("/legalcode"):
                        altURL = licenceurl.replace("/legalcode", "")
                        seeAlso.append(altURL)
            cls.total_licenses = len(data)
            cls.license_names = [d["name"] for d in data if "name" in d]
            # referenceNumber = [r['referenceNumber'] for r in data if 'referenceNumber' in r]
            # seeAlso = [s['seeAlso'] for s in data if 'seeAlso' in s]
            # cls.license_urls = dict(zip(referenceNumber, seeAlso))

    @classmethod
    def retrieve_metadata_standards_uris(cls):
        data = {}
        std_uri_path = cls.data_dir / "metadata_standards_uris.yaml"
        with open(std_uri_path) as f:
            data = yaml.safe_load(f)
        if data:
            cls.metadata_standards_uris = data

    @classmethod
    def retrieve_metadata_standards(cls):
        # cls.retrieve_metadata_standards_uris()
        data = {}
        std_path = cls.data_dir / "metadata_standards.yaml"
        # The original repository can be retrieved via https://rdamsc.bath.ac.uk/api/m
        # or at https://github.com/rd-alliance/metadata-catalog-dev
        with open(std_path) as f:
            data = yaml.safe_load(f)
        if data:
            cls.metadata_standards = data

    @classmethod
    def retrieve_all_file_formats(cls):
        data = {}
        sci_file_path = cls.data_dir / "file_formats.yaml"
        with open(sci_file_path) as f:
            data = yaml.safe_load(f)
        if data:
            cls.all_file_formats = data

    @classmethod
    def retrieve_science_file_formats(cls, isDebugMode):
        data = {}
        if not cls.all_file_formats:
            cls.retrieve_all_file_formats()
        for file in cls.all_file_formats.values():
            if "scientific format" in file.get("reason"):
                domain = None
                if file.get("domain"):
                    domain = file.get("domain")[0]
                for mime in file.get("mime"):
                    data[mime] = domain
        if data:
            cls.science_file_formats = data

    @classmethod
    def retrieve_long_term_file_formats(cls, isDebugMode):
        data = {}
        if not cls.all_file_formats:
            cls.retrieve_all_file_formats()
        for file in cls.all_file_formats.values():
            if "long term format" in file.get("reason"):
                domain = None
                if file.get("domain"):
                    domain = file.get("domain")[0]
                for mime in file.get("mime"):
                    data[mime] = domain
        if data:
            cls.long_term_file_formats = data

    @classmethod
    def retrieve_open_file_formats(cls, isDebugMode):
        data = {}
        if not cls.all_file_formats:
            cls.retrieve_all_file_formats()
        for file in cls.all_file_formats.values():
            if "open format" in file.get("reason"):
                domain = None
                if file.get("domain"):
                    domain = file.get("domain")[0]
                for mime in file.get("mime"):
                    data[mime] = domain
        if data:
            cls.open_file_formats = data

    @classmethod
    def retrieve_standard_protocols(cls, isDebugMode):
        data = {}
        protocols_path = cls.data_dir / "standard_uri_protocols.yaml"
        with open(protocols_path) as f:
            data = yaml.safe_load(f)
        if data:
            cls.standard_protocols = data

    @classmethod
    def retrieve_default_namespaces(cls):
        ns = []
        ns_file_path = cls.data_dir / "default_namespaces.txt"
        with open(ns_file_path) as f:
            # ns = [line.split(':',1)[1].strip() for line in f]
            ns = [line.rstrip().rstrip("/#") for line in f]
        if ns:
            cls.default_namespaces = ns

    @classmethod
    def get_linked_vocab_index(cls):
        if not cls.linked_vocab_index:
            cls.retrieve_linked_vocab_index()
        return cls.linked_vocab_index

    @classmethod
    def retrieve_linked_vocab_index(cls):
        lov_helper = LinkedVocabHelper()
        lov_helper.set_linked_vocab_index()
        cls.linked_vocabs = list(set(lov_helper.namespaces))
        cls.linked_vocab_index = lov_helper.linked_vocab_index

<<<<<<< HEAD
    @classmethod
    def retrieve_linkedvocabs(cls, lov_api, lodcloud_api, isDebugMode):
        # def retrieve_linkedvocabs(cls, lov_api, lodcloud_api, bioportal_api, bioportal_key, isDebugMode):
        # may take around 20 minutes to test and import all vocabs
        cls.LOV_API = lov_api
        cls.LOD_CLOUDNET = lodcloud_api
        # cls.BIOPORTAL_API = bioportal_api
        # cls.BIOPORTAL_KEY = bioportal_key
        ld_path = cls.data_dir / "linked_vocab.yaml"
        vocabs = []
        if isDebugMode:
            with open(ld_path, encoding="utf-8") as f:
                cls.linked_vocabs = yaml.safe_load(f)
        else:
            # 1. retrieve records from https://lov.linkeddata.es/dataset/lov/api
            # 714 vocabs, of which 104 vocabs uri specified are broken (02072020)
            try:
                req = requests.get(lov_api, headers=cls.header)
                raw_lov = req.json()
                broken = []
                cls.logger.info(f"{len(raw_lov)} vocabs specified at {lov_api}")
                for lov in raw_lov:
                    title = next(i.get("value") for i in lov.get("titles") if i.get("lang") == "en")
                    uri = lov.get("uri")
                    nsp = lov.get("nsp")
                    if uri and nsp:
                        if cls.isURIActive(uri):
                            vocabs.append({"title": title, "namespace": nsp, "uri": uri, "prefix": lov.get("prefix")})
                        else:
                            broken.append(uri)
                    else:
                        broken.append(uri)
                cls.logger.info(f"{len(broken)} vocabs uri specified are broken")
            except requests.exceptions.RequestException as e:
                cls.logger.error(e)
            except requests.exceptions.ConnectionError as e1:
                cls.logger.error(e1)

            all_uris = [d["uri"] for d in vocabs if "uri" in d]
            # 2a. retrieve vocabs from https://lod-cloud.net/lod-data.json
            # 1440 vocabs specified of which 1008 broken, so this source may be excluded in future
            try:
                r = requests.get(lodcloud_api, headers=cls.header)
                raw = r.json()
                cls.logger.info(f"{len(raw)} vocabs specified at {lodcloud_api}")
                broken_lod = []
                for r in raw:
                    d = raw.get(r)
                    website = d.get("website")
                    ns = d.get("namespace")
                    if website and ns:
                        if cls.isURIActive(website):
                            if website not in all_uris:
                                temp = {
                                    "title": d["title"],
                                    "namespace": ns,
                                    "uri": website,
                                    "prefix": d.get("identifier"),
                                }
                                vocabs.append(temp)
                        else:
                            broken_lod.append(website)
                    else:
                        broken_lod.append(website)
                cls.logger.info(f"{len(broken_lod)} vocabs uri specified are broken")
            except requests.exceptions.RequestException as e:
                cls.logger.error(e)
            except requests.exceptions.ConnectionError as e1:
                cls.logger.error(e1)

            # 2b retrieve from BioPortal (excluded for now as the namespace in the ontology not necessarily use bioportal uri)
            # try:
            #     params = dict()
            #     params["apikey"] = bioportal_key
            #     r = requests.get(bioportal_api, params=params)
            #     onto_path = r.json()["links"]["ontologies"]
            #     resp = requests.get(onto_path, params=params)
            #     ontologies = resp.json()
            #     cls.logger.info('{0} vocabs specified at {1}'.format(len(ontologies), bioportal_api))
            #     broken_lod = []
            #     for onto in ontologies:
            #         title_onto = onto['name']
            #         prefix_onto = onto['acronym']
            #         uri_onto = onto['ui']
            # except requests.exceptions.RequestException as e:
            #     cls.logger.exception(e)
            # except requests.exceptions.ConnectionError as e1:
            #     cls.logger.exception(e1)

            # 3. write to a local file
            try:
                with open(ld_path, "w") as f:
                    yaml.safe_dump(vocabs, f)
                    cls.linked_vocabs = vocabs
            except OSError:
                cls.logger.error(f"Couldn't write to file {ld_path}.")
        # for vocab in vocabs.items():

=======
>>>>>>> d14a7c4c
    @staticmethod
    def uri_validator(u):
        try:
            r = urlparse(u)
            return all([r.scheme, r.netloc])
        except:
            return False

    @classmethod
    def isURIActive(cls, url):
        isActive = False
        if cls.uri_validator(url):
            try:
                r = requests.head(url)
                if not (400 <= r.status_code < 600):
                    isActive = True
            except requests.exceptions.RequestException as e:
                cls.logger.error(e)
            except requests.exceptions.ConnectionError as e1:
                cls.logger.error(e1)
        return isActive

    @classmethod
    def get_licenses(cls):
        if not cls.all_licenses:
            cls.retrieve_licenses(True)
        return cls.all_licenses, cls.license_names

    @classmethod
    def getRE3repositories(cls):
        if not cls.re3repositories:
            cls.retrieve_datacite_re3repos()
        return cls.re3repositories

    @classmethod
    def getLinkedVocabs(cls):
        # if not cls.linked_vocabs:
        # cls.retrieve_linkedvocabs(cls.LOV_API, cls.LOD_CLOUDNET, cls.BIOPORTAL_API, cls.BIOPORTAL_KEY, True)
        # cls.retrieve_linkedvocabs(cls.LOV_API, cls.LOD_CLOUDNET, True)
        return cls.linked_vocabs

    @classmethod
    def getDefaultNamespaces(cls):
        if not cls.default_namespaces:
            cls.retrieve_default_namespaces()
        return cls.default_namespaces

    """@classmethod
    def get_metrics(cls):
        return cls.formatted_specification

    @classmethod
    def get_total_metrics(cls):
        return cls.total_metrics"""

    @classmethod
    def get_total_licenses(cls):
        return cls.total_licenses

    @classmethod
    def get_custom_metrics(cls, wanted_fields):
        new_dict = {}
        if not cls.all_metrics_list:
            cls.retrieve_metrics_yaml(cls.METRIC_YML_PATH)
        for dictm in cls.all_metrics_list:
            new_dict[dictm["metric_identifier"]] = {k: v for k, v in dictm.items() if k in wanted_fields}
        return new_dict

    @classmethod
    def get_metadata_standards_uris(cls) -> object:
        if not cls.metadata_standards_uris:
            cls.retrieve_metadata_standards_uris()
        return cls.metadata_standards_uris

    @classmethod
    def get_metadata_standards(cls) -> object:
        if not cls.metadata_standards:
            cls.retrieve_metadata_standards()
        return cls.metadata_standards

    @classmethod
    def get_science_file_formats(cls) -> object:
        if not cls.science_file_formats:
            cls.retrieve_science_file_formats(True)
        return cls.science_file_formats

    @classmethod
    def get_long_term_file_formats(cls) -> object:
        if not cls.long_term_file_formats:
            cls.retrieve_long_term_file_formats(True)
        return cls.long_term_file_formats

    @classmethod
    def get_open_file_formats(cls) -> object:
        if not cls.open_file_formats:
            cls.retrieve_open_file_formats(True)
        return cls.open_file_formats

    @classmethod
    def get_standard_protocols(cls) -> object:
        if not cls.standard_protocols:
            cls.retrieve_standard_protocols(True)
        return cls.standard_protocols<|MERGE_RESOLUTION|>--- conflicted
+++ resolved
@@ -417,7 +417,6 @@
         cls.linked_vocabs = list(set(lov_helper.namespaces))
         cls.linked_vocab_index = lov_helper.linked_vocab_index
 
-<<<<<<< HEAD
     @classmethod
     def retrieve_linkedvocabs(cls, lov_api, lodcloud_api, isDebugMode):
         # def retrieve_linkedvocabs(cls, lov_api, lodcloud_api, bioportal_api, bioportal_key, isDebugMode):
@@ -516,8 +515,6 @@
                 cls.logger.error(f"Couldn't write to file {ld_path}.")
         # for vocab in vocabs.items():
 
-=======
->>>>>>> d14a7c4c
     @staticmethod
     def uri_validator(u):
         try:
