--- conflicted
+++ resolved
@@ -89,9 +89,9 @@
     METRIC_VERSION = None
     SPDX_LICENSES = None
     SPDX_LICENSE_NAMES = None
-    """COMMUNITY_METADATA_STANDARDS_NAMES = None
+    '''COMMUNITY_METADATA_STANDARDS_NAMES = None
     COMMUNITY_METADATA_STANDARDS_URIS = None
-    COMMUNITY_METADATA_STANDARDS = None"""
+    COMMUNITY_METADATA_STANDARDS = None'''
     SCIENCE_FILE_FORMATS = None
     LONG_TERM_FILE_FORMATS = None
     OPEN_FILE_FORMATS = None
@@ -221,7 +221,6 @@
         )
         self.METRIC_VERSION = metric_version
         self.metrics_config = self.metric_helper.get_metrics_config()
-<<<<<<< HEAD
         print('METRICS CONFIG: ', self.metrics_config)
         allowed_harvesting_methods = self.metrics_config.get('allowed_harvesting_methods')
         allowed_metadata_standards = self.metrics_config.get('allowed_metadata_standards')
@@ -229,31 +228,13 @@
             allowed_metadata_standards = None
         else:
             print('ALLOWED METADATA STANDARDS: ', allowed_metadata_standards)
-=======
-        print("METRICS CONFIG: ", self.metrics_config)
-        allowed_harvesting_methods = self.metrics_config.get("metadata_offering_methods")
->>>>>>> 2db47f85
         if allowed_harvesting_methods:
-            print("ALLOWED METADATA OFFERING METHODS: ", allowed_harvesting_methods)
+            print('ALLOWED METADATA OFFERING METHODS: ',allowed_harvesting_methods)
             if not isinstance(allowed_harvesting_methods, list):
                 allowed_harvesting_methods = None
             else:
-<<<<<<< HEAD
                 allowed_harvesting_methods = [MetadataOfferingMethods[m] for m in allowed_harvesting_methods if m in MetadataOfferingMethods._member_names_ ]
         self.metadata_harvester = MetadataHarvester(self.id,use_datacite = use_datacite, logger = self.logger, allowed_harvesting_methods = allowed_harvesting_methods, allowed_metadata_standards=allowed_metadata_standards)
-=======
-                allowed_harvesting_methods = [
-                    MetadataOfferingMethods[m]
-                    for m in allowed_harvesting_methods
-                    if m in MetadataOfferingMethods._member_names_
-                ]
-        self.metadata_harvester = MetadataHarvester(
-            self.id,
-            use_datacite=use_datacite,
-            logger=self.logger,
-            allowed_harvesting_methods=allowed_harvesting_methods,
-        )
->>>>>>> 2db47f85
         self.repo_helper = None
 
     @classmethod
@@ -261,10 +242,10 @@
         cls.FILES_LIMIT = Preprocessor.data_files_limit
         if not cls.SPDX_LICENSES:
             cls.SPDX_LICENSES, cls.SPDX_LICENSE_NAMES = Preprocessor.get_licenses()
-        """if not cls.COMMUNITY_METADATA_STANDARDS:
+        '''if not cls.COMMUNITY_METADATA_STANDARDS:
             cls.COMMUNITY_METADATA_STANDARDS = Preprocessor.get_metadata_standards()
             cls.COMMUNITY_METADATA_STANDARDS_URIS = {u.strip().strip('#/') : k for k, v in cls.COMMUNITY_METADATA_STANDARDS.items() for u in v.get('urls')}
-            cls.COMMUNITY_METADATA_STANDARDS_NAMES = {k: v.get('title') for k,v in cls.COMMUNITY_METADATA_STANDARDS.items()}"""
+            cls.COMMUNITY_METADATA_STANDARDS_NAMES = {k: v.get('title') for k,v in cls.COMMUNITY_METADATA_STANDARDS.items()}'''
         if not cls.SCIENCE_FILE_FORMATS:
             cls.SCIENCE_FILE_FORMATS = Preprocessor.get_science_file_formats()
         if not cls.LONG_TERM_FILE_FORMATS:
