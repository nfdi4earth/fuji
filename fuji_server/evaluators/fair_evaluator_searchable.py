--- conflicted
+++ resolved
@@ -35,7 +35,6 @@
 from fuji_server.helper.catalogue_helper import MetaDataCatalogue
 from typing import List, Any
 
-
 class FAIREvaluatorSearchable(FAIREvaluator):
 
     def check_registry_support(self):
@@ -60,8 +59,6 @@
             else:
                 self.logger.info('FsF-F4-01M : Dataset already found in registry therefore skipping Google Dataset Search Cache query')
 
-<<<<<<< HEAD
-=======
             if not registries_supported:
                 mendeley_registry_helper = MetaDataCatalogueMendeleyData(self.fuji.logger)
                 mendeley_registry_helper.query([pidhelper.normalized_id, self.fuji.landing_url])
@@ -72,29 +69,25 @@
         else:
             self.logger.warning('FsF-F4-01M : No resolvable PID or responding landing page found, therefore skipping data catalogue coverage tests')
 
->>>>>>> 4d80f7c6
         return registries_supported
 
     def evaluate(self):
-        self.result = Searchable(id=self.metric_number,
-                                 metric_identifier=self.metric_identifier,
-                                 metric_name=self.metric_name)
+        self.result = Searchable(id=self.metric_number, metric_identifier=self.metric_identifier, metric_name=self.metric_name)
         self.output = SearchableOutput()
 
         search_mechanisms = []
-        sources_registry = [
-            MetaDataCollector.Sources.DATACITE_JSON.value, MetaDataCatalogue.Sources.DATACITE.value,
-            MetaDataCatalogue.Sources.MENDELEY_DATA, MetaDataCatalogue.Sources.GOOGLE_DATASET
-        ]
+        sources_registry = [MetaDataCollector.Sources.DATACITE_JSON.value,
+                            MetaDataCatalogue.Sources.DATACITE.value,
+                            MetaDataCatalogue.Sources.MENDELEY_DATA,
+                            MetaDataCatalogue.Sources.GOOGLE_DATASET]
         all = str([e.value for e in MetaDataCollector.Sources]).strip('[]')
         self.logger.info('FsF-F4-01M : Supported tests of metadata retrieval/extraction -: {}'.format(all))
-        search_engines_support = [
-            MetaDataCollector.Sources.SCHEMAORG_NEGOTIATE.value, MetaDataCollector.Sources.SCHEMAORG_EMBED.value,
-            MetaDataCollector.Sources.DUBLINCORE.value, MetaDataCollector.Sources.RDFA.value
-        ]
+        search_engines_support = [MetaDataCollector.Sources.SCHEMAORG_NEGOTIATE.value,
+                                  MetaDataCollector.Sources.SCHEMAORG_EMBED.value,
+                                  MetaDataCollector.Sources.DUBLINCORE.value,
+                                  MetaDataCollector.Sources.RDFA.value]
         # Check search mechanisms based on sources of metadata extracted.
-        search_engine_support_match: List[Any] = list(
-            set(dict(self.fuji.metadata_sources).keys()).intersection(search_engines_support))
+        search_engine_support_match: List[Any] = list(set(dict(self.fuji.metadata_sources).keys()).intersection(search_engines_support))
         if search_engine_support_match:
             self.setEvaluationCriteriumScore('FsF-F4-01M-1', 1, 'pass')
             self.maturity = 3
@@ -110,6 +103,7 @@
 
         registry_support_match.extend(registries_listed)
 
+
         if registry_support_match:
             self.setEvaluationCriteriumScore('FsF-F4-01M-2', 1, 'pass')
             if self.maturity < 3:
@@ -118,9 +112,8 @@
                 OutputSearchMechanisms(mechanism='metadata registry', mechanism_info=registry_support_match))
             self.logger.info('FsF-F4-01M : Metadata found through - metadata registry')
         else:
-            self.logger.warning(
-                'FsF-F4-01M : Metadata is NOT found through registries considered by the assessment service  -: {}'.
-                format(sources_registry))
+            self.logger.warning('FsF-F4-01M : Metadata is NOT found through registries considered by the assessment service  -: {}'.format(
+                    sources_registry))
         length = len(search_mechanisms)
         if length > 0:
             self.result.test_status = 'pass'
@@ -131,8 +124,8 @@
         else:
             self.logger.warning('NO search mechanism supported')
 
-        self.result.score = self.score
+        self.result.score =  self.score
         self.output.search_mechanisms = search_mechanisms
         self.result.metric_tests = self.metric_tests
         self.result.maturity = self.maturity
-        self.result.output = self.output+        self.result.output =  self.output